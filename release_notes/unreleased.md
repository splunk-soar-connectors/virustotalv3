**Unreleased**

<<<<<<< HEAD
* Update Python dependencies for vulnerabilities, package updates, and platform built-in removals
* Update Python dependencies for Python 3.13 support
* Update NOTICE file with updated dependencies
* Apply pre-commit fixes
=======
* chore(ci): update pre-commit config
>>>>>>> 414bca41
<|MERGE_RESOLUTION|>--- conflicted
+++ resolved
@@ -1,10 +1,5 @@
 **Unreleased**
-
-<<<<<<< HEAD
 * Update Python dependencies for vulnerabilities, package updates, and platform built-in removals
 * Update Python dependencies for Python 3.13 support
 * Update NOTICE file with updated dependencies
-* Apply pre-commit fixes
-=======
-* chore(ci): update pre-commit config
->>>>>>> 414bca41
+* Apply pre-commit fixes